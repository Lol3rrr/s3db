--- conflicted
+++ resolved
@@ -5,15 +5,6 @@
 
     let mut group = c.benchmark_group("sql");
     group.throughput(criterion::Throughput::Elements(1));
-<<<<<<< HEAD
-    group.bench_function("simple_select", |b| {
-        let mut arena = bumpalo::Bump::new();
-        b.iter(|| {
-            black_box(sql::Query::parse(input.as_bytes(), &arena));
-            arena.reset();
-        })
-    });
-=======
     
     group.bench_function("simple_select", |b| b.iter(|| black_box(sql::Query::parse(input.as_bytes()))));
     
@@ -52,7 +43,6 @@
         group.bench_function(criterion::BenchmarkId::new("or_conditions", parts), |b| b.iter(|| black_box(sql::Query::parse(input.as_bytes()))));
     }
 
->>>>>>> 8bd13a6a
     group.finish();
 }
 
